--- conflicted
+++ resolved
@@ -1,16 +1,12 @@
-<<<<<<< HEAD
-# Development Release 2.4.1 2019-02-14
+# Release 2.4.2 2019-02-14
 
 Issue #13461 - corrected VEL3D-K data product algorithm.
 
-# Development Release 2.4.0 2018-05-18
-=======
 # Release 2.4.1 2018-12-11
 
 PCO2W corrections
 
 # Release 2.4.0 2018-05-18
->>>>>>> aa3bc25a
 
 Issue #13276 - make stuck test handle invalid arguments
 - Use the absolute value of num parameter if it is negative
